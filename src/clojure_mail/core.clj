--- conflicted
+++ resolved
@@ -11,38 +11,21 @@
 ;; Very rough first draft ideas not suitable for production
 ;; Sending email is more easily handled by other libs
 
-(def ^:dynamic *settings* (ref {}))
-
-(def ^:dynamic *store* (ref nil))
+(def settings (ref {}))
 
 (defn auth! [email pass]
   (dosync
-    (ref-set *settings*
+    (ref-set settings
       {:email email :pass pass})))
-
-(defmacro with-auth [email password & body]
-  `(binding [*settings* (ref {:email ~email :password ~password})]
-     (do ~@body)))
 
 (def gmail
   {:protocol "imaps"
    :server "imap.gmail.com"})
 
 (defn gen-store []
-<<<<<<< HEAD
-  (let [store
-    (apply store/make-store
-      (cons gmail
-        ((juxt :email :pass) @*settings*)))]
-     (if (string? store)
-       (throw (Throwable. "Invalid credentials"))
-        (dosync (ref-set *store*
-            store)))))
-=======
   (let [connection (apply store/make-store (cons gmail ((juxt :email :pass) @settings)))] 
     (assert (not (string? connection)) connection)
     connection))
->>>>>>> 2d73be18
 
 (def folder-names
   {:inbox "INBOX"
@@ -87,16 +70,14 @@
   "Returns the number of messages in a folder"
   [store folder]
   (let [fd (doto (.getFolder store folder)
-             (.open Folder/READ_ONLY))]
+                 (.open Folder/READ_ONLY))]
     (.getMessageCount fd)))
 
 ;; Public api
 
 (defn read-all
   [folder]
-  (if ((complement nil?) @*store*)
-    (all-messages @*store* folder)
-    (throw (Throwable. "No store object exists"))))
+  (all-messages (gen-store) folder))
 
 (defn get-inbox []
   "Returns all messages from the inbox"
@@ -111,6 +92,8 @@
   "Reads a java mail message instance"
   [message]
   (msg/read-message message))
+
+(defn search [query])
 
 (def flags
   {:answered "ANSWERED"
@@ -127,9 +110,6 @@
     (let [folder (doto (.getFolder connection folder-name) (.open Folder/READ_ONLY))]
       (doall (map read-message (.search folder (FlagTerm. (Flags. Flags$Flag/SEEN) false)))))))
   
-<<<<<<< HEAD
-(defn dump
-=======
 (defn mark-all-read
   [folder-name]
   (with-open [connection (gen-store)]
@@ -139,7 +119,6 @@
         nil)))
 
   (defn dump
->>>>>>> 2d73be18
   "Handy function that dumps out a batch of emails to disk"
   [dir msgs]
   (doseq [msg msgs]
